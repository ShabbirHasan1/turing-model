--- conflicted
+++ resolved
@@ -47,16 +47,7 @@
         else:
             self.tenors = tenors
 
-<<<<<<< HEAD
-        self.base_date = base_date
-        self.expiry = base_date.addYears(self.tenors)
-        self.fx_asset_id = Turing.get_fx_symbol_to_id(_id=self.fx_symbol)[
-            'asset_id']
-        self.exchange_rate = Turing.get_exchange_rate(
-            asset_ids=tuple([self.fx_asset_id]))[0]['exchange_rate']
-=======
         self.expiry = value_date.addYears(self.tenors)
->>>>>>> c0a187fc
 
         self.volatility_function_type = volatility_function_type
 
@@ -99,16 +90,6 @@
                                                      shibor_swap_rates=shibor_swap_data['average'],
                                                      curve_type=for_curve_type).discount_curve
 
-<<<<<<< HEAD
-    @staticmethod
-    def fetch_fx_volatility(fx_asset_id=None, volatility_types=None):
-        try:
-            return Turing.get_volatility_curve(asset_ids=tuple([fx_asset_id]),
-                                               volatility_type=volatility_types)
-        except Exception as e:
-            logger.debug(str(e))
-            return None
-=======
         self.volatility_surface = FXVolSurfaceGen(value_date=value_date,
                                                   currency_pair=fx_symbol,
                                                   exchange_rate=exchange_rate,
@@ -131,7 +112,6 @@
                                                   shibor_swap_origin_tenors=shibor_swap_data['origin_tenor'],
                                                   shibor_swap_rates=shibor_swap_data['average'],
                                                   volatility_function_type=volatility_function_type).volatility_surface
->>>>>>> c0a187fc
 
     def get_vol_surface(self):
         """获取波动率曲面的DataFrame"""
