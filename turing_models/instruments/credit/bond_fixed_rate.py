from dataclasses import dataclass, field
from typing import Union, List, Any

import numpy as np
from scipy import optimize

from fundamental.turing_db.data import TuringDB
from turing_models.instruments.credit.bond import Bond, dy
from turing_models.utilities.calendar import TuringCalendar
from turing_models.utilities.day_count import TuringDayCount, TuringDayCountTypes
from turing_models.utilities.error import TuringError
from turing_models.utilities.global_types import TuringYTMCalcType
from turing_models.utilities.helper_functions import to_string
from turing_models.market.curves.curve_adjust import CurveAdjust
from turing_models.market.curves.discount_curve_flat import TuringDiscountCurveFlat
from turing_models.market.curves.discount_curve_zeros import TuringDiscountCurveZeros


def _f(y, *args):
    """ Function used to do root search in price to yield calculation. """
    bond = args[0]
    price = args[1]
    bond.ytm_ = y
    px = bond.full_price_from_ytm()
    obj_fn = px - price
    return obj_fn


@dataclass(repr=False, eq=False, order=False, unsafe_hash=True)
class BondFixedRate(Bond):
    coupon: float = 0.0  # 票息
    curve_code: str = None  # 曲线编码
    zero_dates: List[Any] = field(default_factory=list)  # 支持手动传入曲线（日期）
    zero_rates: List[Any] = field(default_factory=list)  # 支持手动传入曲线（利率）
    _ytm: float = None
    _discount_curve = None

    def __post_init__(self):
        super().__post_init__()
        self.num_ex_dividend_days = 0
        self._alpha = 0.0
        if self.coupon:
            self._calculate_flow_amounts()

    @property
    def get_yield_curve(self):
        return TuringDB.bond_yield_curve(curve_code=self.curve_code, date=self.settlement_date_, df=False)[self.curve_code]

    @property
    def zero_dates_(self):
        return self.zero_dates or self.get_yield_curve['tenor']

    @property
    def zero_rates_(self):
        return self.zero_rates or self.get_yield_curve['spot_rate']

    def ytm(self):
        return self.ytm_

    @property
    def ytm_(self):
        return self._ytm or self.ctx_ytm or self.yield_to_maturity()

    @ytm_.setter
    def ytm_(self, value: float):
        self._ytm = value

    def curve_adjust(self):
        """ 支持曲线旋转及平移 """
        ca = CurveAdjust(self.zero_dates_,  # 曲线信息
                         self.zero_rates_,
                         self.ctx_parallel_shift,  # 平移量（bps)
                         self.ctx_curve_shift,  # 旋转量（bps)
                         self.ctx_pivot_point,  # 旋转点（年）
                         self.ctx_tenor_start,  # 旋转起始（年）
                         self.ctx_tenor_end)  # 旋转终点（年）
        return ca.get_dates_result(), ca.get_rates_result()

    @property
    def zero_dates_adjusted(self):
        if self.ctx_parallel_shift or self.ctx_curve_shift or \
           self.ctx_pivot_point or self.ctx_tenor_start or \
           self.ctx_tenor_end:
            return self.curve_adjust()[0]
        else:
            return self.zero_dates_

    @property
    def zero_rates_adjusted(self):
        if self.ctx_parallel_shift or self.ctx_curve_shift or \
           self.ctx_pivot_point or self.ctx_tenor_start or \
           self.ctx_tenor_end:
            return self.curve_adjust()[1]
        else:
            return self.zero_rates_

    @property
    def dates(self):
        return self.settlement_date_.addYears(self.zero_dates_adjusted)

    @property
    def discount_curve(self):
        if self._discount_curve:
            return self._discount_curve
        return TuringDiscountCurveZeros(
            self.settlement_date_, self.dates, self.zero_rates_adjusted)

    @discount_curve.setter
    def discount_curve(self, value: Union[TuringDiscountCurveZeros, TuringDiscountCurveFlat]):
        self._discount_curve = value

    @property
    def discount_curve_flat(self):
        return TuringDiscountCurveFlat(self.settlement_date_,
                                       self.ytm_)

    @property
    def clean_price_(self):
        return self.bond_clean_price or self.clean_price_from_discount_curve()

    def clean_price(self):
        # 定价接口调用
        return self.clean_price_

    def price(self):
        # 定价接口调用
        return self.full_price_from_discount_curve()

    def _calculate_flow_amounts(self):
        """ 保存票息现金流信息 """

        self._flow_amounts = [0.0]

        for _ in self._flow_dates[1:]:
            cpn = self.coupon / self.frequency
            self._flow_amounts.append(cpn)

    def dv01(self):
        """ 数值法计算dv01 """
        ytm = self.ytm_
        self.ytm_ = ytm - dy
        p0 = self.full_price_from_ytm()
        self.ytm_ = ytm + dy
        p2 = self.full_price_from_ytm()
        self.ytm_ = None
        dv = -(p2 - p0) / 2.0
        return dv

    def macauley_duration(self):
        """ 麦考利久期 """

        if self.settlement_date_ > self.due_date:
            raise TuringError("Bond settles after it matures.")

        discount_curve_flat = self.discount_curve_flat

        px = 0.0
        df = 1.0
        df_settle = discount_curve_flat.df(self.settlement_date_)
        dc = TuringDayCount(TuringDayCountTypes.ACT_ACT_ISDA)

        for dt in self._flow_dates[1:]:

            dates = dc.yearFrac(self.settlement_date_, dt)[0]
            # 将结算日的票息加入计算
            if dt >= self.settlement_date_:
                df = discount_curve_flat.df(dt)
                flow = self.coupon / self.frequency
                pv = flow * df * dates * self.par
                px += pv

        px += df * self._redemption * self.par * dates
        px = px / df_settle

        self.discount_curve = discount_curve_flat
        fp = self.full_price_from_discount_curve()
        self.discount_curve = None

        dmac = px / fp

        return dmac

    def modified_duration(self):
        """ 修正久期 """
        dmac = self.macauley_duration()
        md = dmac / (1.0 + self.ytm_ / self.frequency)
        return md

    def dollar_convexity(self):
        """ 凸性 """
        ytm = self.ytm_
        self.ytm_ = ytm - dy
        p0 = self.full_price_from_ytm()
        self.ytm_ = ytm
        p1 = self.full_price_from_ytm()
        self.ytm_ = ytm + dy
        p2 = self.full_price_from_ytm()
        self.ytm_ = None
        dollar_conv = ((p2 + p0) - 2.0 * p1) / dy / dy
        return dollar_conv

    def full_price_from_ytm(self):
        """ 通过YTM计算全价 """
        self.calc_accrued_interest()

        ytm = np.array(self.ytm_)  # 向量化
        ytm = ytm + 0.000000000012345  # 防止ytm = 0

        f = self.frequency
        c = self.coupon
        v = 1.0 / (1.0 + ytm / f)

        # n是下一付息日后的现金流个数
        n = 0
        for dt in self._flow_dates:
            if dt > self.settlement_date_:
                n += 1
        n = n - 1

        if n < 0:
            raise TuringError("No coupons left")

        if self.convention == TuringYTMCalcType.UK_DMO:
            if n == 0:
                fp = (v ** (self._alpha)) * (self._redemption + c / f)
            else:
                term1 = (c / f)
                term2 = (c / f) * v
                term3 = (c / f) * v * v * (1.0 - v ** (n - 1)) / (1.0 - v)
                term4 = self._redemption * (v ** n)
                fp = (v ** (self._alpha)) * (term1 + term2 + term3 + term4)
        elif self.convention == TuringYTMCalcType.US_TREASURY:
            if n == 0:
                fp = (v ** (self._alpha)) * (self._redemption + c / f)
            else:
                term1 = (c / f)
                term2 = (c / f) * v
                term3 = (c / f) * v * v * (1.0 - v ** (n - 1)) / (1.0 - v)
                term4 = self._redemption * (v ** n)
                vw = 1.0 / (1.0 + self._alpha * ytm / f)
                fp = (vw) * (term1 + term2 + term3 + term4)
        elif self.convention == TuringYTMCalcType.US_STREET:
            vw = 1.0 / (1.0 + self._alpha * ytm / f)
            if n == 0:
                vw = 1.0 / (1.0 + self._alpha * ytm / f)
                fp = vw * (self._redemption + c / f)
            else:
                term1 = (c / f)
                term2 = (c / f) * v
                term3 = (c / f) * v * v * (1.0 - v ** (n - 1)) / (1.0 - v)
                term4 = self._redemption * (v ** n)
                fp = (v ** (self._alpha)) * (term1 + term2 + term3 + term4)
        else:
            raise TuringError("Unknown yield convention")

        return fp * self.par

    def clean_price_from_ytm(self):
        """ 通过YTM计算净价 """
        full_price = self.full_price_from_ytm()
        accrued_amount = self._accrued_interest
        clean_Price = full_price - accrued_amount
        return clean_Price

    def full_price_from_discount_curve(self):
        """ 通过利率曲线计算全价 """

        if self.settlement_date_ > self.due_date:
            raise TuringError("Bond settles after it matures.")

        px = 0.0
        df = 1.0
        df_settle = self.discount_curve.df(self.settlement_date_)

        for dt in self._flow_dates[1:]:

            # 将结算日的票息加入计算
            if dt >= self.settlement_date_:
                df = self.discount_curve.df(dt)
                flow = self.coupon / self.frequency
                pv = flow * df
                px += pv

        px += df * self._redemption
        px = px / df_settle

        return px * self.par

    def clean_price_from_discount_curve(self):
        """ 通过利率曲线计算净价 """

        self.calc_accrued_interest()
        full_price = self.full_price_from_discount_curve()

        accrued = self._accrued_interest
        clean_price = full_price - accrued
        return clean_price

    def current_yield(self):
        """ 当前收益 = 票息/净价 """

        y = self.coupon * self.par / self.clean_price_
        return y

    def yield_to_maturity(self):
        """ 通过一维求根器计算YTM """

        clean_price = self.clean_price_
        if type(clean_price) is float \
                or type(clean_price) is int \
                or type(clean_price) is np.float64:
            clean_prices = np.array([clean_price])
        elif type(clean_price) is list \
                or type(clean_price) is np.ndarray:
            clean_prices = np.array(clean_price)
        else:
            raise TuringError("Unknown type for bond_clean_price "
                              + str(type(clean_price)))

        self.calc_accrued_interest()
        accrued_amount = self._accrued_interest
        full_prices = (clean_prices + accrued_amount)
        ytms = []

        for full_price in full_prices:
            argtuple = (self, full_price)

            ytm = optimize.newton(_f,
                                  x0=0.05,  # guess initial value of 5%
                                  fprime=None,
                                  args=argtuple,
                                  tol=1e-8,
                                  maxiter=50,
                                  fprime2=None)

            ytms.append(ytm)
            self.ytm_ = None

        if len(ytms) == 1:
            return ytms[0]
        else:
            return np.array(ytms)

    def calc_accrued_interest(self):
        """ 应计利息 """

        num_flows = len(self._flow_dates)

        if num_flows == 0:
            raise TuringError("Accrued interest - not enough flow dates.")

        for i_flow in range(1, num_flows):
            if self._flow_dates[i_flow] >= self.settlement_date_:
                self._pcd = self._flow_dates[i_flow - 1]  # 结算日前一个现金流
                self._ncd = self._flow_dates[i_flow]  # 结算日后一个现金流
                break

        dc = TuringDayCount(self.accrual_type_)
        cal = TuringCalendar(self.calendar_type)
        ex_dividend_date = cal.addBusinessDays(
            self._ncd, -self.num_ex_dividend_days)  # 除息日

        (acc_factor, num, _) = dc.yearFrac(self._pcd,
                                           self.settlement_date_,
                                           self._ncd,
                                           self.freq_type_)  # 计算应计日期，返回应计因数、应计天数、基数

        if self.settlement_date_ > ex_dividend_date:  # 如果结算日大于除息日，减去一期
            acc_factor = acc_factor - 1.0 / self.frequency

        self._alpha = 1.0 - acc_factor * self.frequency  # 计算alpha值供全价计算公式使用
        self._accrued_interest = acc_factor * self.par * self.coupon
        self._accrued_days = num

        return self._accrued_interest

<<<<<<< HEAD
    def _resolve(self):
        # Bond_ 为自定义时自动生成
        self.set_ytm()
        if self.asset_id and not self.asset_id.startswith("Bond_"):
            bond = BondApi.fetch_one_bond_orm(asset_id=self.asset_id)
            for k, v in bond.items():
                if not getattr(self, k, None) and v:
                    setattr(self, k, v)
        self.set_curve()
        self.__post_init__()

=======
>>>>>>> 854cb476
    def __repr__(self):
        s = super().__repr__()
        s += to_string("Coupon", self.coupon)
        s += to_string("Curve Code", self.curve_code)
<<<<<<< HEAD
        # if self.ytm:
        #     s += to_string("YTM", self.ytm)
=======
>>>>>>> 854cb476
        return s<|MERGE_RESOLUTION|>--- conflicted
+++ resolved
@@ -374,27 +374,8 @@
 
         return self._accrued_interest
 
-<<<<<<< HEAD
-    def _resolve(self):
-        # Bond_ 为自定义时自动生成
-        self.set_ytm()
-        if self.asset_id and not self.asset_id.startswith("Bond_"):
-            bond = BondApi.fetch_one_bond_orm(asset_id=self.asset_id)
-            for k, v in bond.items():
-                if not getattr(self, k, None) and v:
-                    setattr(self, k, v)
-        self.set_curve()
-        self.__post_init__()
-
-=======
->>>>>>> 854cb476
     def __repr__(self):
         s = super().__repr__()
         s += to_string("Coupon", self.coupon)
         s += to_string("Curve Code", self.curve_code)
-<<<<<<< HEAD
-        # if self.ytm:
-        #     s += to_string("YTM", self.ytm)
-=======
->>>>>>> 854cb476
         return s