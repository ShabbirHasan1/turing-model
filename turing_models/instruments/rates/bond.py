--- conflicted
+++ resolved
@@ -61,7 +61,6 @@
         self._flow_amounts = []                                    # 现金流发生额
         self._accrued_interest = None
         self._accrued_days = 0.0                                   # 应计利息天数
-        self.settlement_date = None
         self.value_date = datetime_to_turingdate(self.value_date)
         self.issue_date = datetime_to_turingdate(self.issue_date)
         self.due_date = datetime_to_turingdate(self.due_date)
@@ -71,18 +70,7 @@
             self.settlement_date = max(self.value_date.addDays(self.settlement_terms), self.issue_date)  # 计算结算日期
             self.cv = Curve(value_date=self.settlement_date, curve_code=self.curve_code)
             if self.curve_code:
-<<<<<<< HEAD
-                self.cv.resolve()
-        dc = TuringDayCount(DayCountType.ACT_365F)
-        if self.issue_date and self.due_date:
-            (acc_factor1, _, _) = dc.yearFrac(self.issue_date, self.due_date)
-            self.bond_term_year = acc_factor1
-        if self.settlement_date and  self.due_date:
-            (acc_factor2, _, _) = dc.yearFrac(self.settlement_date, self.due_date)
-            self.time_to_maturity_in_year = acc_factor2
-=======
                 self.cv.resolve()     
->>>>>>> 1b356ded
         if self.pay_interest_mode:
             if not isinstance(self.pay_interest_mode, CouponType):
                 rules = {"ZERO_COUPON": CouponType.ZERO_COUPON,
@@ -169,7 +157,7 @@
 
     def isvalid(self):
         """提供给turing sdk做过期判断"""
-        if self._settlement_date and self.due_date and self._settlement_date > self.due_date:
+        if self._settlement_date > self.due_date:
             return False
         return True
 
