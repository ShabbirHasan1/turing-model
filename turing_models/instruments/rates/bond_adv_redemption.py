from dataclasses import dataclass

import numpy as np
from scipy import optimize

# from fundamental.turing_db.data import TuringDB
from turing_models.instruments.common import newton_fun, greek
from turing_models.instruments.rates.bond import Bond, dy
from turing_models.market.curves.discount_curve import TuringDiscountCurve
from turing_models.utilities.bond_terms import EcnomicTerms, PrepaymentTerms
from turing_models.utilities.calendar import TuringCalendar, TuringBusDayAdjustTypes
from turing_models.utilities.day_count import TuringDayCount, DayCountType
from turing_models.utilities.error import TuringError
from turing_models.utilities.helper_functions import datetime_to_turingdate
from turing_models.market.curves.discount_curve_flat import TuringDiscountCurveFlat


@dataclass(repr=False, eq=False, order=False, unsafe_hash=True)
class BondAdvRedemption(Bond):
    ecnomic_terms: EcnomicTerms = None
    __ytm: float = None
    __discount_curve = None

    def __post_init__(self):
        super().__post_init__()
        self.num_ex_dividend_days = 0
        self._alpha = 0.0
        if self.ecnomic_terms is not None:
            prepayment_terms = self.ecnomic_terms.get_instance(PrepaymentTerms)
            if prepayment_terms is not None:
                prepayment_terms_data = prepayment_terms.data
                self.pay_dates = datetime_to_turingdate(prepayment_terms_data['pay_date'].tolist())
                cal = TuringCalendar(self.calendar_type)
                for i in range(len(self.pay_dates)):
                    self.pay_dates[i] = cal.adjust(self.pay_dates[i],TuringBusDayAdjustTypes.MODIFIED_FOLLOWING) 
                self.pay_rates = prepayment_terms_data['pay_rate'].tolist()
<<<<<<< HEAD
            if len(self.pay_dates) != len(self.pay_rates):
                raise TuringError("redemption terms should match redemption percents.")
            if round(sum(self.pay_rates), 10) != 1:  # 防止因为数据精度问题导致求和不为1
                raise TuringError("total redemption doesn't equal to 1.")
            if self.issue_date:
                self._calculate_rdp_pcp()
            if self.coupon_rate:
                self._calculate_flow_amounts()
=======
                if len(self.pay_dates) != len(self.pay_rates):
                    raise TuringError("redemption terms should match redemption percents.")
                if round(sum(self.pay_rates), 10)!= 1:  #防止因为数据精度问题导致求和不为1
                    raise TuringError("total redemption doesn't equal to 1.")
                self._calculate_rdp_pcp()
        if self.coupon_rate:
            self._calculate_flow_amounts()
>>>>>>> 5032d60e
            
    @property
    def _ytm(self):
        return self.__ytm or self.ctx_ytm or self.yield_to_maturity()

    @_ytm.setter
    def _ytm(self, value: float):
        self.__ytm = value

    def ytm(self):
        # 定价接口调用
        return self._ytm

    def full_price(self):
        # 定价接口调用
        return self._clean_price + self.calc_accrued_interest()

    def clean_price(self):
        # 定价接口调用
        return self._clean_price

    def _calculate_rdp_pcp(self):
        """ Determine the bond remaining principal."""

        self.pay_dates.insert(0, self.issue_date)
        self.remaining_principal = [1]
        for i in range(len(self.pay_dates) - 1):
            self.remaining_principal.append(self.remaining_principal[i] - self.pay_rates[i])
        
    @property
    def _discount_curve(self):
        if self.__discount_curve:
            return self.__discount_curve
        self._curve_resolve()
        return self.cv.discount_curve()
    
    @_discount_curve.setter
    def _discount_curve(self, value: TuringDiscountCurve):
        self.__discount_curve = value

    @property
    def _clean_price(self):
        return self.ctx_clean_price or self.clean_price_from_discount_curve()

    def _calculate_flow_amounts(self):
        """ 保存票息现金流信息 """

        self._flow_amounts = [0.0]

        for _ in self._flow_dates[1:]:
            cpn = self.coupon_rate / self.frequency
            self._flow_amounts.append(cpn)

    def dv01(self):
        """ 数值法计算dv01 """
        if not self.isvalid():
            raise TuringError("Bond settles after it matures.")
        return greek(self, self.full_price_from_ytm, "_ytm", dy) * -dy

    def macauley_duration(self):
        """ 麦考利久期 """

        if self._settlement_date > self.due_date:
            raise TuringError("Bond settles after it matures.")

        discount_curve_flat = TuringDiscountCurveFlat(self._settlement_date, self._ytm, self.pay_interest_cycle, self.interest_rules)

        px = 0.0
        df = 1.0
        df_settle = discount_curve_flat.df(self._settlement_date)
        for rdp in range(len(self.pay_dates)):
            if self._settlement_date < self.pay_dates[rdp]:
                break
        next_rdp = self.pay_dates[rdp]  # 下个提前偿还日
        last_pcp = self.remaining_principal[rdp - 1]  # 剩余本金
        count = 0
        dc = TuringDayCount(DayCountType.ACT_ACT_ISDA)

        for dt in self._flow_dates[1:]:
            dates = dc.yearFrac(self._settlement_date, dt)[0]
            if dt >= self._settlement_date:  # 将结算日的票息加入计算
                df = discount_curve_flat.df(dt)
                if dt < next_rdp:
                    flow = self.coupon_rate / self.frequency * last_pcp
                    pv = flow * df * self.par * dates
                    px += pv
                if dt == next_rdp:  # 当提前偿还发生时的现金流
                    flow = self.coupon_rate / self.frequency * last_pcp + self.pay_rates[rdp]
                    count += 1
                    pv = flow * df * dates * self.par
                    px += pv
                    next_rdp = self.pay_dates[rdp + count] if ((rdp + count) < len(self.pay_dates)) else 0
                    last_pcp = self.remaining_principal[rdp - 1 + count] if ((rdp + count) < len(self.pay_dates)) else 0

        px += df * last_pcp * self.par * dates
        px = px / df_settle

        self._discount_curve = discount_curve_flat
        fp = self.full_price_from_discount_curve()
        self._discount_curve = None

        dmac = px / fp

        return dmac

    def modified_duration(self):
        """ 修正久期 """

        dmac = self.macauley_duration()
        md = dmac / (1.0 + self._ytm / self.frequency)
        return md

    def dollar_convexity(self):
        """ 凸性 """
        if not self.isvalid():
            raise TuringError("Bond settles after it matures.")
        return greek(self, self.full_price_from_ytm, "_ytm", order=2)

    def full_price_from_ytm(self):
        """ 通过YTM计算全价 """
        self.calc_accrued_interest()

        ytm = np.array(self._ytm)  # 向量化
        ytm = ytm + 0.000000000012345  # 防止ytm = 0

        if self._settlement_date > self.due_date:
            raise TuringError("Bond settles after it matures.")
        
        discount_curve_flat = TuringDiscountCurveFlat(self._settlement_date, self._ytm, self.pay_interest_cycle, self.interest_rules)

        px = 0.0
        df = 1.0
        df_settle = discount_curve_flat.df(self._settlement_date)
        for rdp in range(len(self.pay_dates)):
            if self._settlement_date < self.pay_dates[rdp]:
                break
        next_rdp = self.pay_dates[rdp]  # 下个提前偿还日
        last_pcp = self.remaining_principal[rdp - 1]  # 剩余本金
        count = 0

        for dt in self._flow_dates[1:]:

            if dt >= self._settlement_date:  # 将结算日的票息加入计算
                df = discount_curve_flat.df(dt)
                if dt < next_rdp:
                    flow = self.coupon_rate / self.frequency * last_pcp
                    pv = flow * df
                    px += pv
                if dt == next_rdp:  # 当提前偿还发生时的现金流
                    flow = self.coupon_rate / self.frequency * last_pcp + self.pay_rates[rdp]
                    count += 1
                    pv = flow * df
                    px += pv
                    next_rdp = self.pay_dates[rdp + count] if ((rdp + count) < len(self.pay_dates)) else 0
                    last_pcp = self.remaining_principal[rdp - 1 + count] if ((rdp + count) < len(self.pay_dates)) else 0

        px += df * last_pcp
        px = px / df_settle

        return px * self.par

    def clean_price_from_ytm(self):
        """ 通过YTM计算净价 """
        full_price = self.full_price_from_ytm()
        accrued_amount = self._accrued_interest
        clean_Price = full_price - accrued_amount
        return clean_Price

    def full_price_from_discount_curve(self):
        """ 通过利率曲线计算全价 """

        if self._settlement_date > self.due_date:
            raise TuringError("Bond settles after it matures.")

        px = 0.0
        df = 1.0
        df_settle = self._discount_curve.df(self._settlement_date)
        for rdp in range(len(self.pay_dates)):
            if self._settlement_date < self.pay_dates[rdp]:
                break
        next_rdp = self.pay_dates[rdp]  # 下个提前偿还日
        last_pcp = self.remaining_principal[rdp - 1]  # 剩余本金
        count = 0

        for dt in self._flow_dates[1:]:

            if dt >= self._settlement_date:  # 将结算日的票息加入计算
                df = self._discount_curve.df(dt)
                if dt < next_rdp:
                    flow = self.coupon_rate / self.frequency * last_pcp
                    pv = flow * df
                    px += pv
                if dt == next_rdp:  # 当提前偿还发生时的现金流
                    flow = self.coupon_rate / self.frequency * last_pcp + self.pay_rates[rdp]
                    count += 1
                    pv = flow * df
                    px += pv
                    next_rdp = self.pay_dates[rdp + count] if ((rdp + count) < len(self.pay_dates)) else 0
                    last_pcp = self.remaining_principal[rdp - 1 + count] if ((rdp + count) < len(self.pay_dates)) else 0

        px += df * last_pcp
        px = px / df_settle

        return px * self.par

    def clean_price_from_discount_curve(self):
        """ 通过利率曲线计算净价 """

        self.calc_accrued_interest()
        full_price = self.full_price_from_discount_curve()

        accrued = self._accrued_interest
        clean_price = full_price - accrued
        return clean_price

    def current_yield(self):
        """ 当前收益 = 票息/净价 """

        y = self.coupon_rate * self.par / self._clean_price
        return y

    def yield_to_maturity(self):
        """ 通过一维求根器计算YTM """

        clean_price = self._clean_price
        if type(clean_price) is float \
                or type(clean_price) is int \
                or type(clean_price) is np.float64:
            clean_prices = np.array([clean_price])
        elif type(clean_price) is list \
                or type(clean_price) is np.ndarray:
            clean_prices = np.array(clean_price)
        else:
            raise TuringError("Unknown type for clean_price "
                              + str(type(clean_price)))

        self.calc_accrued_interest()
        accrued_amount = self._accrued_interest
        full_prices = (clean_prices + accrued_amount)
        ytms = []

        for full_price in full_prices:
            argtuple = (self, full_price, "_ytm", "full_price_from_ytm")

            ytm = optimize.newton(newton_fun,
                                  x0=0.05,  # guess initial value of 5%
                                  fprime=None,
                                  args=argtuple,
                                  tol=1e-8,
                                  maxiter=50,
                                  fprime2=None)

            ytms.append(ytm)
            self._ytm = None

        if len(ytms) == 1:
            return ytms[0]
        else:
            return np.array(ytms)

    def calc_accrued_interest(self):
        """ 应计利息 """

        num_flows = len(self._flow_dates)

        if num_flows == 0:
            raise TuringError("Accrued interest - not enough flow dates.")

        for i_flow in range(1, num_flows):
            if self._flow_dates[i_flow] >= self._settlement_date:
                self._pcd = self._flow_dates[i_flow - 1]  # 结算日前一个现金流
                self._ncd = self._flow_dates[i_flow]  # 结算日后一个现金流
                break

        dc = TuringDayCount(self.interest_rules)
        cal = TuringCalendar(self.calendar_type)
        ex_dividend_date = cal.addBusinessDays(
            self._ncd, -self.num_ex_dividend_days)  # 除息日

        (acc_factor, num, _) = dc.yearFrac(self._pcd,
                                           self._settlement_date,
                                           self._ncd,
                                           self.pay_interest_cycle)  # 计算应计日期，返回应计因数、应计天数、基数

        for rdp in range(len(self.pay_dates)):
            if self._settlement_date < self.pay_dates[rdp]:
                break
        accr_base = self.remaining_principal[rdp - 1]

        if self._settlement_date > ex_dividend_date:  # 如果结算日大于除息日，减去一期
            acc_factor = acc_factor - 1.0 / self.frequency

        self._alpha = 1.0 - acc_factor * self.frequency  # 计算alpha值供全价计算公式使用
        self._accrued_interest = acc_factor * self.par * accr_base * self.coupon_rate
        self._accrued_days = num

        return self._accrued_interest

    def _resolve(self):
        super()._resolve()
        # 对ecnomic_terms属性做单独处理
        ecnomic_terms = getattr(self, 'ecnomic_terms', None)
        if ecnomic_terms is not None and isinstance(ecnomic_terms, dict):
            prepayment_terms = PrepaymentTerms(data=ecnomic_terms.get('prepayment_terms'))
            ecnomic_terms = EcnomicTerms(prepayment_terms)
            setattr(self, 'ecnomic_terms', ecnomic_terms)

    def __repr__(self):
        s = super().__repr__()
        separator: str = "\n"
        if self.ecnomic_terms:
            s += f"{separator}{self.ecnomic_terms}"
        return s<|MERGE_RESOLUTION|>--- conflicted
+++ resolved
@@ -34,24 +34,13 @@
                 for i in range(len(self.pay_dates)):
                     self.pay_dates[i] = cal.adjust(self.pay_dates[i],TuringBusDayAdjustTypes.MODIFIED_FOLLOWING) 
                 self.pay_rates = prepayment_terms_data['pay_rate'].tolist()
-<<<<<<< HEAD
-            if len(self.pay_dates) != len(self.pay_rates):
-                raise TuringError("redemption terms should match redemption percents.")
-            if round(sum(self.pay_rates), 10) != 1:  # 防止因为数据精度问题导致求和不为1
-                raise TuringError("total redemption doesn't equal to 1.")
-            if self.issue_date:
-                self._calculate_rdp_pcp()
-            if self.coupon_rate:
-                self._calculate_flow_amounts()
-=======
                 if len(self.pay_dates) != len(self.pay_rates):
                     raise TuringError("redemption terms should match redemption percents.")
-                if round(sum(self.pay_rates), 10)!= 1:  #防止因为数据精度问题导致求和不为1
+                if round(sum(self.pay_rates), 10) != 1:  # 防止因为数据精度问题导致求和不为1
                     raise TuringError("total redemption doesn't equal to 1.")
                 self._calculate_rdp_pcp()
         if self.coupon_rate:
             self._calculate_flow_amounts()
->>>>>>> 5032d60e
             
     @property
     def _ytm(self):
