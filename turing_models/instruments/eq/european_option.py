--- conflicted
+++ resolved
@@ -97,14 +97,12 @@
         elif signal == "surface":
             return k, sigma
 
-<<<<<<< HEAD
-    def __repr__(self):
-        s = super().__repr__()
-        return s
-=======
     def _resolve(self):
         super()._resolve()
         if self.product_type is None:
             setattr(self, 'product_type', 'European')
         self.__post_init__()
->>>>>>> ebcae5b6
+
+    def __repr__(self):
+        s = super().__repr__()
+        return s