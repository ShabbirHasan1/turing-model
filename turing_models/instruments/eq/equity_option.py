--- conflicted
+++ resolved
@@ -250,14 +250,9 @@
 
     def check_underlier(self):
         if self.underlier_symbol and not self.underlier:
-<<<<<<< HEAD
-            self.underlier = TuringDB.get_stock_symbol_to_id(
-                _id=self.underlier_symbol).get('asset_id')
-=======
             self.underlier = TuringDB.get_stock_symbol_to_id(_id=self.underlier_symbol).get('asset_id')
         if self.underlier and not self.underlier_symbol:
             self.underlier_symbol = TuringDB.get_stock(_id=self.underlier)['comb_symbol']
->>>>>>> ebcae5b6
 
     def __repr__(self):
         s = f'''Class Name: {type(self).__name__}
