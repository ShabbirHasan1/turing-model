import datetime
from abc import ABCMeta
from dataclasses import dataclass
from typing import List, Union

from fundamental.turing_db.option_data import OptionApi
from fundamental.turing_db.data import TuringDB
from turing_utils.log.request_id_log import logger
from turing_models.instruments.common import Currency, Eq, YieldCurve
from turing_models.instruments.core import InstrumentBase
from turing_models.market.curves.discount_curve_flat import TuringDiscountCurveFlat
from turing_models.models.model_black_scholes import TuringModelBlackScholes
from turing_models.utilities.error import TuringError
from turing_models.utilities.global_types import OptionType
from turing_models.utilities.global_variables import gDaysInYear
from turing_models.utilities.helper_functions import to_turing_date, calculate_greek, bump


@dataclass(repr=False, eq=False, order=False, unsafe_hash=True)
class EqOption(Eq, InstrumentBase, metaclass=ABCMeta):
    """
        self.ctx_ 开头属性为 What if 使用
    """
    asset_id: str = None
    underlier: Union[str, List[str]] = None
    underlier_symbol: str = None
    product_type: str = None
    option_type: Union[str, OptionType] = None
    notional: float = None
    initial_spot: float = None
    number_of_options: float = None
    start_date: Union[datetime.datetime, str] = None
    end_date: Union[datetime.datetime, str] = None
    expiry: Union[datetime.datetime, str] = None
    participation_rate: float = None
    strike_price: float = None
    multiplier: float = None
    currency: Union[str, Currency] = "CNY"
    premium: float = None
    premium_date: Union[datetime.datetime, str] = None
    annualized_flag: bool = True
    value_date: Union[datetime.datetime, str] = 'latest'  # 估值日期

    def __post_init__(self):
        super().__init__()
        # 对时间格式做转换
        if self.start_date is not None:
            self.start_date = to_turing_date(self.start_date)
        if self.end_date is not None:
            self.end_date = to_turing_date(self.end_date)
        if self.expiry is not None:
            self.expiry = to_turing_date(self.expiry)
        if self.premium_date is not None:
            self.premium_date = to_turing_date(self.premium_date)
        # 生成国债收益率曲线
        self.cv = YieldCurve(value_date=self.value_date,
                             curve_type='spot_rate', is_treasury_yield_curve=True)
        self.cv.resolve()
        self.discount_curve = self.cv.discount_curve()
        # 调用接口补全mds相关数据
        self._get_stock_price()
        self._get_volatility()
        self.dividend_yield = 0  # 目前没有接口提供分红率数据，故把默认值设置为0
        # 存储未经ctx修改的属性值
        self._save_original_data()
        # 计算定价要用到的中间变量
        self._calculate_intermediate_variable()

    def _get_stock_price(self):
        """ 调用接口补全股票价格 """
        if self.underlier_symbol is not None \
           and self.value_date is not None:
            original_data = TuringDB.get_stock_price(
                symbol=self.underlier_symbol,
                start=self.value_date,
                end=self.value_date
            )
            if not original_data.empty:
                if isinstance(self.value_date, str) and self.value_date == 'latest':
                    self.stock_price = original_data.loc[self.underlier_symbol, 'price']
                else:
                    self.stock_price = original_data.loc[self.underlier_symbol].loc[0, 'close']
            else:
                raise TuringError('The interface data is empty')

    def _get_volatility(self):
        """ 调用接口补全股票历史波动率 """
        if self.underlier_symbol is not None \
           and self.value_date is not None:
            original_data = TuringDB.get_volatility(
                symbols=self.underlier_symbol,
                end=self.value_date
            )
            if not original_data.empty:
                self.volatility = original_data.loc[self.underlier_symbol, 'volatility']
            else:
                raise TuringError('The interface data is empty')

    def _save_original_data(self):
        """ 存储未经ctx修改的属性值，存储在字典中 """
        _original_data = dict()
        _original_data['value_date'] = self.value_date
        _original_data['stock_price'] = getattr(self, 'stock_price', None)
        _original_data['volatility'] = getattr(self, 'volatility', None)
        _original_data['dividend_yield'] = getattr(
            self, 'dividend_yield', None)
        _original_data['discount_curve'] = getattr(
            self, 'discount_curve', None)
        _original_data['dividend_curve'] = getattr(
            self, 'dividend_curve', None)
        self._original_data = _original_data

    def _ctx_resolve(self):
        """根据ctx中的数据，修改实例属性"""
        # 先把ctx中的数据取出
        ctx_pricing_date = self.ctx_pricing_date
        ctx_spot = self.ctx_spot(symbol=self.underlier_symbol)
        ctx_volatility = self.ctx_volatility(symbol=self.underlier_symbol)
        ctx_interest_rate = self.ctx_interest_rate
        ctx_dividend_yield = self.ctx_dividend_yield(
            symbol=self.underlier_symbol)
        # 再把原始数据也拿过来
        _original_data = self._original_data
        # 估值日期
        if ctx_pricing_date is not None:
            self.value_date = ctx_pricing_date  # datetime.datetime/latest格式
            # 在ctx_pricing_date不为空的情况下，先判断那些需要调用接口获取数据的属性是否有对应的ctx_xx值，优先有这个；
            # 如果没有则调用对应接口补全数据。因为调用接口的时候需要传入value_date，所以一旦估值日期发生改变，就需要重
            # 新调用接口补全数据
            if ctx_spot is not None:
                self.stock_price = ctx_spot
            else:
                self._get_stock_price()
            if ctx_volatility is not None:
                self.volatility = ctx_volatility
            else:
                self._get_volatility()
        else:
            # 在ctx_pricing_date为空的情况下，将value_date恢复为原始数据；再判断那些需要调用接口获取数据的属性是否有
            # 对应的ctx_xx值，优先有这个，如果没有则恢复为原始数据
            self.value_date = _original_data.get(
                'value_date')  # datetime.datetime/latest格式
            self.stock_price = ctx_spot or _original_data.get('stock_price')
            self.volatility = ctx_volatility or _original_data.get(
                'volatility')
        # 无风险利率
        if ctx_interest_rate is not None:
            self.discount_curve = TuringDiscountCurveFlat(
                to_turing_date(self.value_date),
                ctx_interest_rate
            )
        else:
            self.discount_curve = _original_data.get('discount_curve')
        # 分红率
        self.dividend_yield = ctx_dividend_yield or _original_data.get(
            'dividend_yield')
        # 计算定价要用到的中间变量
        self._calculate_intermediate_variable()

    def _calculate_intermediate_variable(self):
        """ 计算定价要用到的中间变量 """
        # 估值日期时间格式转换
        self.transformed_value_date = to_turing_date(self.value_date)

        # 根据分红率生成折现曲线
        self.dividend_curve = TuringDiscountCurveFlat(
            self.transformed_value_date,
            self.dividend_yield
        )
        if getattr(self, 'volatility', None) is not None:
            self.bs_model = TuringModelBlackScholes(self.volatility)
            self.v = self.bs_model._volatility

<<<<<<< HEAD
=======
        if getattr(self, 'expiry', None) is not None:
            self.r = self.discount_curve.zeroRate(self.expiry)
            self.q = self.dividend_curve.zeroRate(self.expiry)
            # 计算年化的剩余期限
            self.texp = (
                self.expiry - self.transformed_value_date) / gDaysInYear

>>>>>>> b6fc5ef1
    def isvalid(self):
        """提供给turing sdk做过期判断"""
        if getattr(self, 'transformed_value_date', '') \
           and getattr(self, 'expiry', '') \
           and getattr(self, 'transformed_value_date', '') > getattr(self, 'expiry', ''):
            return False
        return True

    @property
    def texp(self):
        if getattr(self, 'expiry', None) is not None:
            # 计算年化的剩余期限
            return (self.expiry - self.transformed_value_date) / gDaysInYear

    @property
    def r(self):
        if getattr(self, 'expiry', None) is not None:
            return self.discount_curve.zeroRate(self.expiry)

    @property
    def q(self):
        if getattr(self, 'expiry', None) is not None:
            return self.dividend_curve.zeroRate(self.expiry)

    def spot(self):
        """ 提供给定价服务调用 """
        return self.stock_price

    def vol(self):
        """ 提供给定价服务调用 """
        return self.v

    def rate(self):
        """ 提供给定价服务调用 """
        return self.r

    def dividend(self):
        """ 提供给定价服务调用 """
        return self.q

    def eq_delta(self) -> float:
        return calculate_greek(self, self.price, "stock_price")

    def eq_gamma(self) -> float:
        return calculate_greek(self, self.price, "stock_price", order=2)

    def eq_vega(self) -> float:
        return calculate_greek(self, self.price, "v")

    def eq_theta(self) -> float:
        day_diff = 1
        bump_local = day_diff / gDaysInYear
        return calculate_greek(self, self.price, "transformed_value_date", bump=bump_local,
                               cus_inc=(self.transformed_value_date.addDays, day_diff))

    def eq_rho(self) -> float:
        return calculate_greek(self, self.price, "discount_curve",
                               cus_inc=(self.discount_curve.bump, bump))

    def eq_rho_q(self) -> float:
        return calculate_greek(self, self.price, "dividend_curve",
                               cus_inc=(self.dividend_curve.bump, bump))

    def _resolve(self):
        # OPTION_ 为自定义时自动生成
        if self.asset_id and not self.asset_id.startswith("OPTION_"):
            option = OptionApi.fetch_Option(asset_id=self.asset_id)
            for k, v in option.items():
                try:
                    if getattr(self, k, None) is None and v:
                        setattr(self, k, v)
                except Exception:
                    logger.warning('option resolve warning')
        self.check_underlier()  # 补全underlier和underlier_symbol
        if self.multiplier is None:
            self.multiplier = 1.0
        if self.number_of_options is None:
            if self.notional is not None \
               and self.initial_spot is not None \
               and self.participation_rate is not None \
               and self.multiplier is not None:
                self.number_of_options = (
                    self.notional / self.initial_spot) / self.participation_rate / self.multiplier
            else:
                self.number_of_options = 1.0

    def check_underlier(self):
        if self.underlier_symbol and not self.underlier:
            self.underlier = TuringDB.get_stock_symbol_to_id(_id=self.underlier_symbol).get('asset_id')
        if self.underlier and not self.underlier_symbol:
            self.underlier_symbol = TuringDB.get_stock(_id=self.underlier)['comb_symbol']

    def __repr__(self):
        s = f'''Class Name: {type(self).__name__}
Object Type： {self.__name__}
Asset Id: {self.asset_id}
Underlier: {self.underlier}
Option Type: {self.option_type}
Notional: {self.notional}
Initial Spot: {self.initial_spot}
Number of Options: {self.number_of_options}
Start Date: {self.start_date}
End Date: {self.end_date}
Expiry: {self.expiry}
Participation Rate: {self.participation_rate}
Strike Price: {self.strike_price}
Multiplier: {self.multiplier}
Annualized Flag: {self.annualized_flag}
Stock Price: {self._stock_price}
Volatility: {self._volatility}
Value Date: {self._value_date}
Interest Rate: {self._interest_rate}
Dividend Yield: {self._dividend_yield}'''
        return s<|MERGE_RESOLUTION|>--- conflicted
+++ resolved
@@ -171,16 +171,6 @@
             self.bs_model = TuringModelBlackScholes(self.volatility)
             self.v = self.bs_model._volatility
 
-<<<<<<< HEAD
-=======
-        if getattr(self, 'expiry', None) is not None:
-            self.r = self.discount_curve.zeroRate(self.expiry)
-            self.q = self.dividend_curve.zeroRate(self.expiry)
-            # 计算年化的剩余期限
-            self.texp = (
-                self.expiry - self.transformed_value_date) / gDaysInYear
-
->>>>>>> b6fc5ef1
     def isvalid(self):
         """提供给turing sdk做过期判断"""
         if getattr(self, 'transformed_value_date', '') \
@@ -275,9 +265,10 @@
 
     def __repr__(self):
         s = f'''Class Name: {type(self).__name__}
-Object Type： {self.__name__}
 Asset Id: {self.asset_id}
 Underlier: {self.underlier}
+Underlier Symbol: {self.underlier_symbol}
+Product Type: {self.product_type}
 Option Type: {self.option_type}
 Notional: {self.notional}
 Initial Spot: {self.initial_spot}
@@ -288,10 +279,7 @@
 Participation Rate: {self.participation_rate}
 Strike Price: {self.strike_price}
 Multiplier: {self.multiplier}
-Annualized Flag: {self.annualized_flag}
-Stock Price: {self._stock_price}
-Volatility: {self._volatility}
-Value Date: {self._value_date}
-Interest Rate: {self._interest_rate}
-Dividend Yield: {self._dividend_yield}'''
+Currency: {self.currency}
+Premium: {self.premium}
+Premium Date: {self.premium_date}'''
         return s