import datetime
import inspect
import traceback
from typing import Union, List, Iterable

from fundamental import PricingContext
from fundamental.base import ctx, Context
from turing_models.constants import ParallelType
from turing_models.instruments.common import RiskMeasure
from turing_models.parallel.parallel_proxy import ParallelCalcProxy
from turing_models.market.curves.discount_curve_zeros import TuringDiscountCurveZeros
from turing_models.utilities import TuringFrequencyTypes
from turing_models.utilities.error import TuringError
from turing_models.utilities.turing_date import TuringDate


class IsPriceable:
    def __get__(self, instance, owner):
        if instance.__class__.__name__ == "Position":
            class_names = self.get_classes(instance)
            if "Priceable" not in class_names:
                raise Exception(f"Position的tradable不支持类型: {instance.tradable.__class__.__name__}")
            return

    def get_classes(self, instance):
        class_names = [x.__name__ for x in inspect.getmro(instance.tradable.__class__)]
        return class_names


class InstrumentBase:
    _ = IsPriceable()

    def __init__(self):
        self.ctx: Context = ctx
        self.check_param()

    def check_param(self):
        getattr(self, '_')

    def calc(self, risk_measure: Union[RiskMeasure, List[RiskMeasure]], parallel_type=ParallelType.NULL,
             option_all=None):
        result: Union[float, List] = []
        try:
            if ParallelType.valid(parallel_type):
                return ParallelCalcProxy(
                    instance=self,
                    parallel_type=parallel_type,
                    call_func_name="calc",
                    func_params={"risk_measure": risk_measure}
                ).calc()
            if not isinstance(risk_measure, Iterable):
                rs = risk_measure.value if isinstance(risk_measure, RiskMeasure) else risk_measure
                result = getattr(self, rs)() if not option_all else getattr(self, rs)(option_all)
                result = self._calc(risk_measure, result)
                return result
            for risk in risk_measure:
                rs = risk.value if isinstance(risk, RiskMeasure) else risk
                res = getattr(self, rs)()
                res = self._calc(risk, res)
                result.append(res)
            return result
<<<<<<< HEAD
        except:
            print(traceback.format_exc())
=======
        except Exception as e:
            traceback.print_exc()
>>>>>>> 9f3dce1b
            return ""

    def _calc(self, risk, value):
        """二次计算,默认为直接返回当前值"""
        return value

    def _set_by_dict(self, tmp_dict):
        for k, v in tmp_dict.items():
            if v:
                setattr(self, k, v)

    def type(self):
        pass

    def resolve(self, expand_dict=None):
        if not expand_dict:
            getattr(self, '_resolve')()
        else:
            self._set_by_dict(expand_dict)
        getattr(self, "__post_init__")()

    def api_calc(self, riskMeasure: list):
        """api calc 结果集"""
        msg = ''
        response_data = []
        if riskMeasure:
            for risk_fun in riskMeasure:
                try:
                    result = getattr(self, risk_fun)()
                except Exception as e:
                    traceback.print_exc()
                    msg += f'{risk_fun} error: {str(e)};'
                    result = ''
                    msg += f'调用{risk_fun}出错;'
                response = {}
                response['riskMeasure'] = risk_fun
                response['value'] = result
                response_data.append(response)
        return response_data

    def main(self, context=None, assetId: str = None, pricingContext=None, riskMeasure=None):
        if context:
            self.ctx.context = context
        """api默认入口"""
        scenario = PricingContext()
        if not assetId.startswith("OPTION") and not assetId.startswith("BOND"):
            raise Exception("不支持的asset_id")
        setattr(self, 'asset_id', assetId)
        getattr(self, '_resolve')()

        if pricingContext:
            scenario.resolve(pricingContext)
            with scenario:
                return self.api_calc(riskMeasure)
        else:
            return self.api_calc(riskMeasure)

    def __repr__(self):
        return self.__class__.__name__


class CurveAdjust:

    def __init__(self,
                 dates: list,
                 rates: list,
                 parallel_shift=None,
                 curve_shift=None,
                 pivot_point=None,
                 tenor_start=None,
                 tenor_end=None):
        self.dates = dates
        self.rates = rates
        if parallel_shift:
            self.parallel_shift = parallel_shift * 0.0001
        if curve_shift:
            self.curve_shift = curve_shift * 0.0001
        self.pivot_point = pivot_point  # 单位：年
        self.tenor_start = tenor_start  # 单位：年
        self.tenor_end = tenor_end  # 单位：年

        self.today = TuringDate(*(datetime.date.today().timetuple()[:3]))
        self.pivot_rate = None
        self.start_rate = None
        self.end_rate = None
        self.pivot_index = None
        self.start_index = None
        self.end_index = None
        self.curve_parallel_shift()

        if curve_shift:
            if not self.pivot_point:
                self.pivot_point = self.dates[0]

            if self.pivot_point > self.dates[-1] or self.pivot_point < self.dates[0]:
                raise TuringError("Please check the input of pivot_point")

            self.confirm_center_point()
            self.modify_data()
            self.get_data_index()
            self.rotate_curve()

    def curve_parallel_shift(self):
        if hasattr(self, "parallel_shift"):
            self.rates = [x + self.parallel_shift for x in self.rates]

    def confirm_center_point(self):
        dates = self.today.addYears(self.dates)
        curve = TuringDiscountCurveZeros(self.today, dates, self.rates)
        point_date = self.today.addYears(self.pivot_point)
        self.pivot_rate = curve.zeroRate(
            point_date, freqType=TuringFrequencyTypes.ANNUAL)

        if self.tenor_start:
            start_date = self.today.addYears(self.tenor_start)
            self.start_rate = curve.zeroRate(
                start_date, freqType=TuringFrequencyTypes.ANNUAL)
        else:
            self.tenor_start = self.dates[0]
            self.start_rate = self.rates[0]

        if self.tenor_end:
            end_date = self.today.addYears(self.tenor_end)
            self.end_rate = curve.zeroRate(
                end_date, freqType=TuringFrequencyTypes.ANNUAL)
        else:
            self.tenor_end = self.dates[-1]
            self.end_rate = self.rates[-1]

    def modify_data(self):
        if self.pivot_point not in self.dates:
            dates_copy = self.dates.copy()
            for i in range(len(dates_copy)):
                if dates_copy[i] > self.pivot_point:
                    break
            self.dates.insert(i, self.pivot_point)
            self.rates.insert(i, self.pivot_rate)

        if self.tenor_start not in self.dates:
            dates_copy = self.dates.copy()
            for i in range(len(dates_copy)):
                if dates_copy[i] > self.tenor_start:
                    break
            self.dates.insert(i, self.tenor_start)
            self.rates.insert(i, self.start_rate)

        if self.tenor_end not in self.dates:
            dates_copy = self.dates.copy()
            for i in range(len(dates_copy)):
                if dates_copy[i] > self.tenor_end:
                    break
            self.dates.insert(i, self.tenor_end)
            self.rates.insert(i, self.end_rate)

    def get_data_index(self):
        self.pivot_index = self.dates.index(self.pivot_point)
        self.start_index = self.dates.index(self.tenor_start)
        self.end_index = self.dates.index(self.tenor_end)

    def rotate_curve(self):
        rates_copy = self.rates.copy()
        dr = self.curve_shift / (self.end_index - self.start_index)
        for i in range(len(rates_copy)):
            if i >= self.start_index and i <= self.end_index:
                self.rates[i] = (i - self.pivot_index) * dr + rates_copy[i]
            elif i < self.start_index:
                self.rates[i] = (self.start_index -
                                 self.pivot_index) * dr + rates_copy[i]
            elif i > self.end_index:
                self.rates[i] = (self.end_index -
                                 self.pivot_index) * dr + rates_copy[i]

    def get_dates_result(self):
        return self.dates

    def get_rates_result(self):
        return self.rates

    def get_data_dict(self):
        return dict(zip(self.dates, self.rates))<|MERGE_RESOLUTION|>--- conflicted
+++ resolved
@@ -59,13 +59,8 @@
                 res = self._calc(risk, res)
                 result.append(res)
             return result
-<<<<<<< HEAD
-        except:
-            print(traceback.format_exc())
-=======
         except Exception as e:
             traceback.print_exc()
->>>>>>> 9f3dce1b
             return ""
 
     def _calc(self, risk, value):
