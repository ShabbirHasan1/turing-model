from dataclasses import dataclass, InitVar

from loguru import logger
from tunny import model, compute

from fundamental.base import Priceable, StringField, FloatField, DateField, BoolField, Context
from fundamental.base import ctx
from fundamental.market.curves import TuringDiscountCurveFlat
<<<<<<< HEAD
from turing_models.instrument.common import AssetClass, AssetType, BuySell, Exchange, Currency, OptionSettlementMethod
=======
from fundamental.turing_db.utils import convert_map, pascal_to_snake
from turing_models.instrument.common import AssetClass, AssetType
>>>>>>> 7bc4b3c7
from turing_models.instrument.quotes import Quotes
from turing_models.instrument.stock import Stock
from turing_models.models.model_black_scholes import TuringModelBlackScholes
from turing_models.products.equity import TuringEquitySnowballOption, TuringEquityAsianOption, \
    TuringEquityAmericanOption, TuringEquityVanillaOption, TuringAsianOptionValuationMethods, \
    TuringEquityKnockoutOption
from turing_models.utilities import TuringDate, option_type_dict


def merge_data(data_1, data_2):
    """
    使用 data_2 和 data_1 的 value 相加，合成一个新的字典。
    对于 data_2 和 data_1 都有的 key，合成规则为保留 data_1 的 value
    :param data_1:
    :param data_2:
    :return:
    """
    if isinstance(data_1, dict) and isinstance(data_2, dict):
        new_dict = {}
        d2_keys = list(data_2.keys())
        for d1k in data_1.keys():
            if d1k in d2_keys:  # d1,d2都有。去往深层比对
                d2_keys.remove(d1k)
                new_dict[d1k] = merge_data(data_1.get(d1k), data_2.get(d1k))
            # else:
            #     new_dict[d1k] = data_1.get(d1k)  # d1有d2没有的key
        for d2k in d2_keys:  # d2有d1没有的key
            new_dict[d2k] = data_2.get(d2k)
        return new_dict
    else:  # 递归遍历到最底层 value
        if data_2 and data_1:
            return data_1
        elif data_2:
            return data_2
        elif data_1:
            return data_1
        else:  # 全为 None，0，[] 或 {}中的一个
            return data_2


def dict_to_obj(data, obj):
    data2 = obj.__dict__
    data2 = merge_data(data, data2)
    return data2


@model
class OptionModel:
    """eq_option功能集"""

    def option_name(self):
        # print(self.option_type, self.product_type)
        knock_in_type = '_' + getattr(self, 'knock_in_type', '') if getattr(self, 'knock_in_type', '') else ''
        knock_out_type = '_' + getattr(self, 'knock_out_type', '') if getattr(self, 'knock_out_type', '') else ''
        option_ident = getattr(self, 'option_type', '') + '_' + getattr(self, 'product_type',
                                                                        '') + knock_in_type + knock_out_type

        op = option_type_dict.get(option_ident, None)
        if op:
            self.option_type_turing = op.get('type')
            self.knock_out_type_turing = op.get('knock_out_type')
            self.knock_in_type_turing = op.get('knock_in_type')
            return op.get('option_name')
        else:
            raise Exception(f"{option_ident.split('_')}类型组合不存在")

    def option(self, *args, **kwgs):
        return getattr(self, f'option_{getattr(self, "option_name")()[0]}')(*args, **kwgs)

    def params(self, *args, **kwgs):
        return getattr(self, f'params_{getattr(self, "option_name")()[1]}')(*args, **kwgs)

    @compute
    def params_generic(self) -> list:
        return [
            self.value_date,
            self.stock_price,
            self.discount_curve,
            self.dividend_curve,
            self.model
        ]

    @compute
    def params_asian(self) -> list:
        return [self.value_date,
                self.stock_price,
                self.discount_curve,
                self.dividend_curve,
                self.model,
                TuringAsianOptionValuationMethods.CURRAN,
                self.accrued_average]

    def option_european(self) -> TuringEquityVanillaOption:
        return TuringEquityVanillaOption(
            self.expiration_date,
            self.strike_price,
            self.option_type_turing)

    def option_american(self) -> TuringEquityAmericanOption:
        return TuringEquityAmericanOption(
            self.expiration_date,
            self.strike_price,
            self.option_type_turing)

    def option_asian(self) -> TuringEquityAsianOption:
        return TuringEquityAsianOption(
            self.start_averaging_date,
            self.expiration_date,
            self.strike_price,
            self.option_type_turing)

    def option_snowball(self) -> TuringEquitySnowballOption:
        return TuringEquitySnowballOption(
            self.expiration_date,
            self.knock_out_price,
            self.knock_in_price,
            self.notional,
            self.coupon_rate,
            self.option_type_turing,
            self.coupon_annualized_flag,
            self.knock_in_type_turing,
            self.knock_in_strike1,
            self.knock_in_strike2,
            self.participation_rate)

    def option_knockout(self) -> TuringEquityKnockoutOption:
        return TuringEquityKnockoutOption(
            self.expiration_date,
            self.strike_price,
            self.knock_out_type_turing,
            self.knock_out_price,
            self.coupon_rate,
            self.coupon_annualized_flag,
            self.notional,
            self.participation_rate)
    @property
    def value_date(self):
        return self.ctx.path.value_date \
            if self.ctx.path and self.ctx.path.value_date \
            else self.__value_date

    @property
    def stock_price(self) -> float:
        return self.ctx.path.stock_price \
            if self.ctx.path and self.ctx.path.stock_price \
            else self.__stock_price

    @property
    def volatility(self) -> float:
        return self.ctx.path.volatility \
            if self.ctx.path and self.ctx.path.volatility \
            else self.__volatility

    @property
    def interest_rate(self) -> float:
        return self.ctx.path.interest_rate \
            if self.ctx.path and self.ctx.path.interest_rate \
            else self.__interest_rate

    @property
    def dividend_yield(self) -> float:
        return self.ctx.path.dividend_yield \
            if self.ctx.path and self.ctx.path.dividend_yield \
            else self.__dividend_yield

    @property
    def accrued_average(self) -> float:
        return self.ctx.path.accrued_average \
            if self.ctx.path and self.ctx.path.accrued_average \
            else self.__accrued_average

    @property
    def asset_class(self) -> AssetClass:
        """Equity"""
        return AssetClass.Equity

    @property
    def asset_type(self) -> AssetType:
        """Option"""
        return AssetType.Option

    @property
    def model(self) -> TuringModelBlackScholes:
        return TuringModelBlackScholes(self.volatility)

    @property
    def discount_curve(self) -> TuringDiscountCurveFlat:
        return TuringDiscountCurveFlat(
            self.value_date, self.interest_rate)

    @property
    def dividend_curve(self) -> TuringDiscountCurveFlat:
        return TuringDiscountCurveFlat(
            self.value_date, self.dividend_yield)

    @compute
    def price(self) -> float:
        if self.product_type == 'European' or self.product_type == 'American' or self.product_type == 'Asian':
            return self.option().value(*self.params()) * self.multiplier
        return self.option().value(*self.params())

    @compute
    def delta(self) -> float:
        if self.product_type == 'European' or self.product_type == 'American' or self.product_type == 'Asian':
            return self.option().delta(*self.params()) * self.multiplier
        return self.option().delta(*self.params())

    @compute
    def gamma(self) -> float:
        if self.product_type == 'European' or self.product_type == 'American' or self.product_type == 'Asian':
            return self.option().gamma(*self.params()) * self.multiplier
        return self.option().gamma(*self.params())

    @compute
    def vega(self) -> float:
        if self.product_type == 'European' or self.product_type == 'American' or self.product_type == 'Asian':
            return self.option().vega(*self.params()) * self.multiplier
        return self.option().vega(*self.params())

    @compute
    def theta(self) -> float:
        if self.product_type == 'European' or self.product_type == 'American' or self.product_type == 'Asian':
            return self.option().theta(*self.params()) * self.multiplier
        return self.option().theta(*self.params())

    @compute
    def rho(self) -> float:
        if self.product_type == 'European' or self.product_type == 'American' or self.product_type == 'Asian':
            return self.option().rho(*self.params()) * self.multiplier
        return self.option().rho(*self.params())

    @compute
    def rho_q(self) -> float:
        if self.product_type == 'European' or self.product_type == 'American' or self.product_type == 'Asian':
            return self.option().rho_q(*self.params()) * self.multiplier
        return self.option().rho_q(*self.params())


class Option(Priceable):
    """eqoption orm定义,取数据用"""
    asset_id = StringField('asset_id')
    type = StringField('type')
    option_type = StringField("option_type")
    product_type = StringField("product_type")
    underlier = StringField("underlier")
    notional: float = FloatField('notional')
    initial_spot = FloatField("initial_spot")
    number_of_options = FloatField("number_of_options")
    start_date: TuringDate = DateField("start_date")
    end_date: TuringDate = DateField("end_date")
    start_averaging_date: TuringDate = DateField("start_averaging_date")
    expiration_date: TuringDate = DateField("expiry")
    participation_rate: float = FloatField("participation_rate")
    strike_price: float = FloatField("strike")
    barrier: float = FloatField("barrier")
    rebate: float = FloatField("rebate")
    coupon: float = FloatField("coupon")
    multiplier: float = FloatField("multiplier")
    settlement_currency = StringField("settlement_currency")
    premium = FloatField("premium")
    premium_payment_date: TuringDate = DateField("premium_payment_date")
    method_of_settlement = StringField("method_of_settlement")
    knock_out_price: float = FloatField("knock_out_price")  # yapi无值
    knock_in_price: float = FloatField("knock_in_price")  # yapi无值
    coupon_rate: float = FloatField("coupon_rate")  # yapi无值
    coupon_annualized_flag: bool = BoolField("coupon_annualized_flag")  # yapi无值
    knock_out_type = StringField("knock_out_type")  # yapi无值
    knock_in_type = StringField("knock_in_type")  # yapi无值
    knock_in_strike1: float = FloatField("knock_in_strike1")  # yapi无值
    knock_in_strike2: float = FloatField("knock_in_strike2")  # yapi无值

    def __init__(self, **kw):
        super().__init__(**kw)
        quote = Quotes()
        self.name = 'No name'
        self.value_date = quote.value_date
        self.stock_price = quote.stock_price
        self.volatility = quote.volatility
        self.interest_rate = quote.interest_rate
        self.dividend_yield = quote.dividend_yield
        self.accrued_average = quote.accrued_average


@model
@dataclass
class EqOption(OptionModel):
    """
        Instrument definition for equity option
        支持多种参数传入方式
        Examples:
        1.
        # >>> eq = EqOption(option_type='call',product_type='European',option_data={'asset_id': '123'})
        # >>> eq.from_json()
        # >>> eq.price()
        2.
        # >>> eq = EqOption(option_type='call',product_type='European',expiration_date=TuringDate(12, 2, 2021), strike_price=90, multiplier=10000)
        # >>> eq.price()
        3.
        # >>> eq = EqOption(option_type='call',product_type='European', notional=1.00, option_data={'asset_id': '123'})
        # >>> eq.from_json()
        # >>> eq.price()
    """
    asset_id: str = None
    option_type: str = None
    product_type: str = None
    underlier: str = None
    notional: float = None
    initial_spot: float = None
    number_of_options: float = None
    start_date: TuringDate = None
    end_date: TuringDate = None
    start_averaging_date: TuringDate = None
    expiration_date: TuringDate = None
    participation_rate: float = None
    strike_price: float = None
    barrier: float = None
    rebate: float = None
    coupon: float = None
    multiplier: float = None
    settlement_currency: str = None
    premium: float = None
    premium_payment_date: TuringDate = None
    method_of_settlement: str = None
    knock_out_price: float = None  # yapi无值
    knock_in_price: float = None  # yapi无值
    coupon_rate: float = None  # yapi无值
    coupon_annualized_flag: bool = None  # yapi无值
    knock_out_type: str = None  # yapi无值
    knock_in_type: str = None  # yapi无值
    knock_in_strike1: float = None  # yapi无值
    knock_in_strike2: float = None  # yapi无值
    name: str = None  # 对象标识名
    value_date: TuringDate = None  # 估值日期
    stock_price: float = None  # 股票价格
    volatility: float = None  # 波动率
    interest_rate: float = None  # 无风险利率
    dividend_yield: float = None  # 股息率
    accrued_average: float = None  # 应计平均价
    ctx: Context = ctx
<<<<<<< HEAD
    knock_out_type: str = None
    obj: (Stock, Option) = None
=======
>>>>>>> 7bc4b3c7

    def __post_init__(self):
        quote = Quotes()
        self.name = 'No name'
        self.value_date = quote.value_date
        self.stock_price = quote.stock_price
        self.volatility = quote.volatility
        self.interest_rate = quote.interest_rate
        self.dividend_yield = quote.dividend_yield
        self.accrued_average = quote.accrued_average

    def resolve(self):
        for k, v in self.obj.items():
            # print(k,v)
            setattr(self, k, v)

if __name__ == '__main__':
    eq = EqOption(asset_id='123', option_type='call', product_type='European', expiration_date=TuringDate(12, 2, 2021),
                  strike_price=90, multiplier=10000, dividend_curve=0.3)
    # eq.from_json()
    eq.price()
    # logger.debug(f"eq.asset_id,notional: {eq.asset_id},{eq.notional}")<|MERGE_RESOLUTION|>--- conflicted
+++ resolved
@@ -6,12 +6,11 @@
 from fundamental.base import Priceable, StringField, FloatField, DateField, BoolField, Context
 from fundamental.base import ctx
 from fundamental.market.curves import TuringDiscountCurveFlat
-<<<<<<< HEAD
+
 from turing_models.instrument.common import AssetClass, AssetType, BuySell, Exchange, Currency, OptionSettlementMethod
-=======
+
 from fundamental.turing_db.utils import convert_map, pascal_to_snake
 from turing_models.instrument.common import AssetClass, AssetType
->>>>>>> 7bc4b3c7
 from turing_models.instrument.quotes import Quotes
 from turing_models.instrument.stock import Stock
 from turing_models.models.model_black_scholes import TuringModelBlackScholes
@@ -351,11 +350,8 @@
     dividend_yield: float = None  # 股息率
     accrued_average: float = None  # 应计平均价
     ctx: Context = ctx
-<<<<<<< HEAD
     knock_out_type: str = None
     obj: (Stock, Option) = None
-=======
->>>>>>> 7bc4b3c7
 
     def __post_init__(self):
         quote = Quotes()
