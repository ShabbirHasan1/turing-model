--- conflicted
+++ resolved
@@ -1,298 +1,289 @@
-# 
-import datetime
-from turing_models.products.equity.equity_asian_option import TuringEquityAsianOption
-from typing import Union
-
-from tunny.models import model
-
-from fundamental import ctx
-<<<<<<< HEAD
-=======
-from turing_models.instrument.option_base import OptionBase
->>>>>>> d2ca8939
-from turing_models.instrument.common import OptionType, OptionStyle, Currency, \
-     OptionSettlementMethod, BuySell, AssetClass, AssetType, Exchange, KnockType
-from turing_models.market.curves import TuringDiscountCurveFlat
-from turing_models.models.model_black_scholes import TuringModelBlackScholes
-from turing_models.products.equity import TuringOptionTypes, \
-     TuringEquityVanillaOption, TuringEquityAmericanOption, \
-     TuringAsianOptionValuationMethods
-from turing_models.utilities.error import TuringError
-from turing_models.utilities.turing_date import TuringDate, fromDatetime
-from turing_models.utilities.helper_functions import checkArgumentTypes
-
-
-class OptionBase:
-    """Create an option object"""
-
-    def __init__(
-            self,
-            option_type: TuringOptionTypes,
-            expiration_date: TuringDate,
-            strike_price: float,
-            start_averaging_date: TuringDate,
-    ):
-        self.option_type = option_type
-        self.expiration_date = expiration_date
-        self.strike_price = strike_price
-        self.start_averaging_date = start_averaging_date
-
-    def get_option(self):
-        """返回期权实例化对象"""
-
-        if (self.option_type == TuringOptionTypes.EUROPEAN_CALL or
-                self.option_type == TuringOptionTypes.EUROPEAN_PUT):
-            option = TuringEquityVanillaOption(
-                self.expiration_date,
-                self.strike_price,
-                self.option_type)
-        elif (self.option_type == TuringOptionTypes.AMERICAN_CALL or
-                self.option_type == TuringOptionTypes.AMERICAN_PUT):
-            option = TuringEquityAmericanOption(
-                self.expiration_date,
-                self.strike_price,
-                self.option_type)
-        elif (self.option_type == TuringOptionTypes.ASIAN_CALL or
-                self.option_type == TuringOptionTypes.ASIAN_PUT):
-            option = TuringEquityAsianOption(
-                self.start_averaging_date,
-                self.expiration_date,
-                self.strike_price,
-                self.option_type)
-
-        return option
-
-
-@model
-class EqOption:
-    """Instrument definition for equity option"""
-
-    def __init__(
-            self,
-            trade_id: str = None,  # 合约编号
-            underlier: str = None,  # 标的证券
-            buy_sell: Union[BuySell, str] = None,  # 买卖方向
-            counterparty: Union[Exchange, str] = None,  # 交易所名称（场内）/交易对手名称（场外）
-            option_style: Union[OptionStyle, str] = None,  # 欧式/美式等
-            option_type: Union[OptionType, str] = None,  # call/put
-            knock_type: Union[KnockType, str] = None,  # 敲入敲出
-            notional: float = None,  # 名义本金
-            initial_spot: float = None,  # 期初价格
-            number_of_options: float = None,  # 期权数量：名义本金/期初价格
-            start_date: datetime.date = None,  # 开始时间
-            end_date: datetime.date = None,  # 期末观察日
-            expiration_date: datetime.date = None,  # 到期日
-            exercise_date: datetime.date = None,  # 行权日
-            participation_rate: float = None,  # 参与率
-            strike_price: float = None,  # 行权价
-            barrier: float = None,  # 敲出价
-            rebate: float = None,  # 敲出补偿收益率
-            multiplier: float = None,  # 合约乘数
-            settlement_date: datetime.date = None,  # 结算日期
-            settlement_currency: Union[Currency, str] = None,  # 结算货币
-            premium: float = 0,  # 期权费
-            premium_payment_date: datetime.date = None,  # 期权费支付日期
-            method_of_settlement: Union[OptionSettlementMethod, str] = None,  # 结算方式
-            premium_currency: Union[Currency, str] = None,  # 期权费币种
-            start_averaging_date: datetime.date = None,  # 观察起始日
-            name: str = None,  # 对象标识名
-            value_date: datetime.date = None,  # 估值日期
-            stock_price: float = None,  # 股票价格
-            volatility: float = None,  # 波动率
-            interest_rate: float = None,  # 无风险利率
-            dividend_yield: float = None,  # 股息率
-            accrued_average: float = None  # 应计平均价
-    ):
-        checkArgumentTypes(self.__init__, locals())
-
-        self.trade_id = trade_id
-        self.underlier = underlier
-        self.buy_sell = buy_sell
-        self.counterparty = counterparty
-        self.option_style = option_style
-        self.option_type = option_type
-        self.knock_type = knock_type
-        self.notional = notional
-        self.initial_spot = initial_spot
-        self.number_of_options = number_of_options
-        self.start_date = start_date
-        self.end_date = end_date
-        self.expiration_date = expiration_date
-        self.exercise_date = exercise_date
-        self.participation_rate = participation_rate
-        self.strike_price = strike_price
-        self.barrier = barrier
-        self.rebate = rebate
-        self.multiplier = multiplier
-        self.settlement_date = settlement_date
-        self.settlement_currency = settlement_currency
-        self.premium = premium
-        self.premium_payment_date = premium_payment_date
-        self.method_of_settlement = method_of_settlement
-        self.premium_currency = premium_currency
-        self.start_averaging_date = start_averaging_date
-        self.name = name
-        self.value_date = value_date
-        self.stock_price = stock_price
-        self.volatility = volatility
-        self.__interest_rate = interest_rate
-        self.dividend_yield = dividend_yield
-        self.accrued_average = accrued_average
-        ##################################################################################
-        self.ctx = ctx
-
-        # 时间格式转换
-        self.time_reformat()
-
-        # 期权类型格式转换
-        self.option_type_reformat()
-
-        self.model = TuringModelBlackScholes(self.volatility)
-        self.dividend_curve = TuringDiscountCurveFlat(self.value_date,
-                                                      self.dividend_yield)
-        option_base = OptionBase(self.option_type,
-                                 self.expiration_date,
-                                 self.strike_price,
-                                 self.start_averaging_date)
-        self.option = option_base.get_option()
-
-    def time_reformat(self):
-        """将datetime.date转换为TuringDate"""
-
-        if self.start_date is not None:
-            self.start_date = fromDatetime(self.start_date)
-
-        if self.end_date is not None:
-            self.end_date = fromDatetime(self.end_date)
-
-        if self.expiration_date is not None:
-            self.expiration_date = fromDatetime(self.expiration_date)
-
-        if self.exercise_date is not None:
-            self.exercise_date = fromDatetime(self.exercise_date)
-
-        if self.settlement_date is not None:
-            self.settlement_date = fromDatetime(self.settlement_date)
-
-        if self.premium_payment_date is not None:
-            self.premium_payment_date = fromDatetime(self.premium_payment_date)
-
-        if self.start_averaging_date is not None:
-            self.start_averaging_date = fromDatetime(self.start_averaging_date)
-
-        if self.value_date is not None:
-            self.value_date = fromDatetime(self.value_date)
-
-    def option_type_reformat(self):
-        """将OptionStyle+OptionTypt与TuringOptionTypes对应起来"""
-
-        if (self.option_style == OptionStyle.European or
-                self.option_style == 'European'):
-            if (self.option_type == OptionType.Call or
-                    self.option_type == 'Call'):
-                self.option_type = TuringOptionTypes.EUROPEAN_CALL
-            elif (self.option_type == OptionType.Put or
-                    self.option_type == 'Put'):
-                self.option_type = TuringOptionTypes.EUROPEAN_PUT
-        elif (self.option_style == OptionStyle.American or
-                self.option_style == 'American'):
-            if (self.option_type == OptionType.Call or
-                    self.option_type == 'Call'):
-                self.option_type = TuringOptionTypes.AMERICAN_CALL
-            elif (self.option_type == OptionType.Put or
-                    self.option_type == 'Put'):
-                self.option_type = TuringOptionTypes.AMERICAN_PUT
-        elif (self.option_style == OptionStyle.Asian or
-                self.option_style == 'Asian'):
-            if (self.option_type == OptionType.Call or
-                    self.option_type == 'Call'):
-                self.option_type = TuringOptionTypes.ASIAN_CALL
-            elif (self.option_type == OptionType.Put or
-                    self.option_type == 'Put'):
-                self.option_type = TuringOptionTypes.ASIAN_PUT
-        else:
-            raise TuringError("Argument Content Error")
-
-    def interest_rate(self) -> float:
-        return self.ctx.path.r() \
-            if self.ctx.path and self.ctx.path.r() \
-            else self.__interest_rate
-
-    @property
-    def discount_curve(self):
-        return TuringDiscountCurveFlat(
-            self.value_date, self.interest_rate())
-
-    ######################################################################################
-    @property
-    def asset_class(self) -> AssetClass:
-        """Equity"""
-        return AssetClass.Equity
-
-    @property
-    def asset_type(self) -> AssetType:
-        """Option"""
-        return AssetType.Option
-
-    @property
-    def params(self) -> list:
-        params = []
-        if (self.option_style == OptionStyle.European or
-                self.option_style == 'European' or
-                self.option_style == OptionStyle.American or
-                self.option_style == 'American'):
-            params = [
-                self.value_date,
-                self.stock_price,
-                self.discount_curve,
-                self.dividend_curve,
-                self.model
-            ]
-<<<<<<< HEAD
-        if (self.option_style == OptionStyle.Asian or
-                self.option_style == 'Asian'):
-            # FIXME: 'ModelProxy' object has no attribute 'accruedAverage'
-=======
-        elif self.option_style == OptionStyle.Asian or self.option_style == 'Asian':
->>>>>>> d2ca8939
-            params = [self.value_date,
-                      self.stock_price,
-                      self.discount_curve,
-                      self.dividend_curve,
-                      self.model,
-                      TuringAsianOptionValuationMethods.CURRAN,
-                      self.accruedAverage]
-        return params
-
-    def price(self) -> float:
-        return self.option.value(*self.params)
-
-    def delta(self) -> float:
-        return self.option.delta(*self.params)
-
-    def gamma(self) -> float:
-        return self.option.gamma(*self.params)
-
-    def vega(self) -> float:
-        return self.option.vega(*self.params)
-
-    def theta(self) -> float:
-        return self.option.theta(*self.params)
-
-    def rho(self) -> float:
-        return self.option.rho(*self.params)
-
-
-if __name__ == "__main__":
-    option = EqOption(option_type=OptionType.Call,
-                      option_style=OptionStyle.European,
-                      number_of_options=100,
-                      expiration_date=datetime.date(2021, 7, 25),
-                      strike_price=500.0,
-                      value_date=datetime.date(2021, 4, 25),
-                      stock_price=510.0,
-                      volatility=0.02,
-                      interest_rate=0.03,
-                      dividend_yield=0)
-
-    print(f"Option Price: {option.price()}")
+import datetime
+from typing import Union
+
+from tunny.models import model
+
+from fundamental import ctx
+from turing_models.instrument.common import OptionType, OptionStyle, Currency, \
+     OptionSettlementMethod, BuySell, AssetClass, AssetType, Exchange, KnockType
+from turing_models.market.curves import TuringDiscountCurveFlat
+from turing_models.models.model_black_scholes import TuringModelBlackScholes
+from turing_models.products.equity import TuringOptionTypes, \
+     TuringEquityVanillaOption, TuringEquityAmericanOption, \
+     TuringEquityAsianOption, TuringAsianOptionValuationMethods
+from turing_models.utilities.error import TuringError
+from turing_models.utilities.turing_date import TuringDate, fromDatetime
+from turing_models.utilities.helper_functions import checkArgumentTypes
+
+
+class OptionBase:
+    """Create an option object"""
+
+    def __init__(
+            self,
+            option_type: TuringOptionTypes,
+            expiration_date: TuringDate,
+            strike_price: float,
+            start_averaging_date: TuringDate,
+    ):
+        self.option_type = option_type
+        self.expiration_date = expiration_date
+        self.strike_price = strike_price
+        self.start_averaging_date = start_averaging_date
+
+    def get_option(self):
+        """返回期权实例化对象"""
+
+        if (self.option_type == TuringOptionTypes.EUROPEAN_CALL or
+                self.option_type == TuringOptionTypes.EUROPEAN_PUT):
+            option = TuringEquityVanillaOption(
+                self.expiration_date,
+                self.strike_price,
+                self.option_type)
+        elif (self.option_type == TuringOptionTypes.AMERICAN_CALL or
+                self.option_type == TuringOptionTypes.AMERICAN_PUT):
+            option = TuringEquityAmericanOption(
+                self.expiration_date,
+                self.strike_price,
+                self.option_type)
+        elif (self.option_type == TuringOptionTypes.ASIAN_CALL or
+                self.option_type == TuringOptionTypes.ASIAN_PUT):
+            option = TuringEquityAsianOption(
+                self.start_averaging_date,
+                self.expiration_date,
+                self.strike_price,
+                self.option_type)
+
+        return option
+
+
+@model
+class EqOption:
+    """Instrument definition for equity option"""
+
+    def __init__(
+            self,
+            trade_id: str = None,  # 合约编号
+            underlier: str = None,  # 标的证券
+            buy_sell: Union[BuySell, str] = None,  # 买卖方向
+            counterparty: Union[Exchange, str] = None,  # 交易所名称（场内）/交易对手名称（场外）
+            option_style: Union[OptionStyle, str] = None,  # 欧式/美式等
+            option_type: Union[OptionType, str] = None,  # call/put
+            knock_type: Union[KnockType, str] = None,  # 敲入敲出
+            notional: float = None,  # 名义本金
+            initial_spot: float = None,  # 期初价格
+            number_of_options: float = None,  # 期权数量：名义本金/期初价格
+            start_date: datetime.date = None,  # 开始时间
+            end_date: datetime.date = None,  # 期末观察日
+            expiration_date: datetime.date = None,  # 到期日
+            exercise_date: datetime.date = None,  # 行权日
+            participation_rate: float = None,  # 参与率
+            strike_price: float = None,  # 行权价
+            barrier: float = None,  # 敲出价
+            rebate: float = None,  # 敲出补偿收益率
+            multiplier: float = None,  # 合约乘数
+            settlement_date: datetime.date = None,  # 结算日期
+            settlement_currency: Union[Currency, str] = None,  # 结算货币
+            premium: float = 0,  # 期权费
+            premium_payment_date: datetime.date = None,  # 期权费支付日期
+            method_of_settlement: Union[OptionSettlementMethod, str] = None,  # 结算方式
+            premium_currency: Union[Currency, str] = None,  # 期权费币种
+            start_averaging_date: datetime.date = None,  # 观察起始日
+            name: str = None,  # 对象标识名
+            value_date: datetime.date = None,  # 估值日期
+            stock_price: float = None,  # 股票价格
+            volatility: float = None,  # 波动率
+            interest_rate: float = None,  # 无风险利率
+            dividend_yield: float = None,  # 股息率
+            accrued_average: float = None  # 应计平均价
+    ):
+        checkArgumentTypes(self.__init__, locals())
+
+        self.trade_id = trade_id
+        self.underlier = underlier
+        self.buy_sell = buy_sell
+        self.counterparty = counterparty
+        self.option_style = option_style
+        self.option_type = option_type
+        self.knock_type = knock_type
+        self.notional = notional
+        self.initial_spot = initial_spot
+        self.number_of_options = number_of_options
+        self.start_date = start_date
+        self.end_date = end_date
+        self.expiration_date = expiration_date
+        self.exercise_date = exercise_date
+        self.participation_rate = participation_rate
+        self.strike_price = strike_price
+        self.barrier = barrier
+        self.rebate = rebate
+        self.multiplier = multiplier
+        self.settlement_date = settlement_date
+        self.settlement_currency = settlement_currency
+        self.premium = premium
+        self.premium_payment_date = premium_payment_date
+        self.method_of_settlement = method_of_settlement
+        self.premium_currency = premium_currency
+        self.start_averaging_date = start_averaging_date
+        self.name = name
+        self.value_date = value_date
+        self.stock_price = stock_price
+        self.volatility = volatility
+        self.__interest_rate = interest_rate
+        self.dividend_yield = dividend_yield
+        self.accrued_average = accrued_average
+        ##################################################################################
+        self.ctx = ctx
+
+        # 时间格式转换
+        self.time_reformat()
+
+        # 期权类型格式转换
+        self.option_type_reformat()
+
+        self.model = TuringModelBlackScholes(self.volatility)
+        self.dividend_curve = TuringDiscountCurveFlat(self.value_date,
+                                                      self.dividend_yield)
+        option_base = OptionBase(self.option_type,
+                                 self.expiration_date,
+                                 self.strike_price,
+                                 self.start_averaging_date)
+        self.option = option_base.get_option()
+
+    def time_reformat(self):
+        """将datetime.date转换为TuringDate"""
+
+        if self.start_date is not None:
+            self.start_date = fromDatetime(self.start_date)
+
+        if self.end_date is not None:
+            self.end_date = fromDatetime(self.end_date)
+
+        if self.expiration_date is not None:
+            self.expiration_date = fromDatetime(self.expiration_date)
+
+        if self.exercise_date is not None:
+            self.exercise_date = fromDatetime(self.exercise_date)
+
+        if self.settlement_date is not None:
+            self.settlement_date = fromDatetime(self.settlement_date)
+
+        if self.premium_payment_date is not None:
+            self.premium_payment_date = fromDatetime(self.premium_payment_date)
+
+        if self.start_averaging_date is not None:
+            self.start_averaging_date = fromDatetime(self.start_averaging_date)
+
+        if self.value_date is not None:
+            self.value_date = fromDatetime(self.value_date)
+
+    def option_type_reformat(self):
+        """将OptionStyle+OptionTypt与TuringOptionTypes对应起来"""
+
+        if (self.option_style == OptionStyle.European or
+                self.option_style == 'European'):
+            if (self.option_type == OptionType.Call or
+                    self.option_type == 'Call'):
+                self.option_type = TuringOptionTypes.EUROPEAN_CALL
+            elif (self.option_type == OptionType.Put or
+                    self.option_type == 'Put'):
+                self.option_type = TuringOptionTypes.EUROPEAN_PUT
+        elif (self.option_style == OptionStyle.American or
+                self.option_style == 'American'):
+            if (self.option_type == OptionType.Call or
+                    self.option_type == 'Call'):
+                self.option_type = TuringOptionTypes.AMERICAN_CALL
+            elif (self.option_type == OptionType.Put or
+                    self.option_type == 'Put'):
+                self.option_type = TuringOptionTypes.AMERICAN_PUT
+        elif (self.option_style == OptionStyle.Asian or
+                self.option_style == 'Asian'):
+            if (self.option_type == OptionType.Call or
+                    self.option_type == 'Call'):
+                self.option_type = TuringOptionTypes.ASIAN_CALL
+            elif (self.option_type == OptionType.Put or
+                    self.option_type == 'Put'):
+                self.option_type = TuringOptionTypes.ASIAN_PUT
+        else:
+            raise TuringError("Argument Content Error")
+
+    def interest_rate(self) -> float:
+        return self.ctx.path.r() \
+            if self.ctx.path and self.ctx.path.r() \
+            else self.__interest_rate
+
+    @property
+    def discount_curve(self):
+        return TuringDiscountCurveFlat(
+            self.value_date, self.interest_rate())
+
+    ######################################################################################
+    @property
+    def asset_class(self) -> AssetClass:
+        """Equity"""
+        return AssetClass.Equity
+
+    @property
+    def asset_type(self) -> AssetType:
+        """Option"""
+        return AssetType.Option
+
+    @property
+    def params(self) -> list:
+        params = []
+        if (self.option_style == OptionStyle.European or
+                self.option_style == 'European' or
+                self.option_style == OptionStyle.American or
+                self.option_style == 'American'):
+            params = [
+                self.value_date,
+                self.stock_price,
+                self.discount_curve,
+                self.dividend_curve,
+                self.model
+            ]
+
+        if (self.option_style == OptionStyle.Asian or
+                self.option_style == 'Asian'):
+            # FIXME: 'ModelProxy' object has no attribute 'accruedAverage'
+            params = [self.value_date,
+                      self.stock_price,
+                      self.discount_curve,
+                      self.dividend_curve,
+                      self.model,
+                      TuringAsianOptionValuationMethods.CURRAN,
+                      self.accruedAverage]
+        return params
+
+    def price(self) -> float:
+        return self.option.value(*self.params)
+
+    def delta(self) -> float:
+        return self.option.delta(*self.params)
+
+    def gamma(self) -> float:
+        return self.option.gamma(*self.params)
+
+    def vega(self) -> float:
+        return self.option.vega(*self.params)
+
+    def theta(self) -> float:
+        return self.option.theta(*self.params)
+
+    def rho(self) -> float:
+        return self.option.rho(*self.params)
+
+
+if __name__ == "__main__":
+    option = EqOption(option_type=OptionType.Call,
+                      option_style=OptionStyle.European,
+                      number_of_options=100,
+                      expiration_date=datetime.date(2021, 7, 25),
+                      strike_price=500.0,
+                      value_date=datetime.date(2021, 4, 25),
+                      stock_price=510.0,
+                      volatility=0.02,
+                      interest_rate=0.03,
+                      dividend_yield=0)
+
+    print(f"Option Price: {option.price()}")