--- conflicted
+++ resolved
@@ -38,7 +38,6 @@
 # tenor_start：旋转起始点，单位是年，若不传该参数，表示从曲线的第一个时间点开始旋转
 # tenor_end：旋转结束点，单位是年，若不传该参数，表示从曲线的最后一个时间点结束旋转
 # pivot_point、tenor_start和tenor_end的范围为[原曲线的第一个时间点，原曲线的最后一个时间点]
-<<<<<<< HEAD
 # scenario = CurveScenario(parallel_shift=[{"curve_code": "CBD100003", "value": 1000}, {"curve_code": "CBD100003", "value": 12}],
 #                          curve_shift=[{"curve_code": "CBD100003", "value": 1000}, {"curve_code": "CBD100003", "value": 12}],
 #                          pivot_point=[{"curve_code": "CBD100003", "value": 2}, {"curve_code": "CBD100003", "value": 3}],
@@ -136,105 +135,4 @@
 # print('dv01:', dv01)
 # print('modified_duration:', modified_duration)
 # print('dollar_convexity:', dollar_convexity)
-# print("---------------------------------------------")
-=======
-scenario = CurveScenario(parallel_shift=[{"curve_code": curve_chinabond, "value": 1000}],
-                         curve_shift=[{"curve_code": curve_chinabond, "value": 1000}],
-                         pivot_point=[{"curve_code": curve_chinabond, "value": 2}],
-                         tenor_start=[{"curve_code": curve_chinabond, "value": 1.655}],
-                         tenor_end=[{"curve_code": curve_chinabond, "value": 40}])
-
-with scenario:
-    price_2 = bond_fr.calc(RiskMeasure.FullPrice)
-    clean_price_2 = bond_fr.calc(RiskMeasure.CleanPrice)
-    ytm_2 = bond_fr.calc(RiskMeasure.YTM)
-    dv01_2 = bond_fr.calc(RiskMeasure.Dv01)
-    modified_duration_2 = bond_fr.calc(RiskMeasure.ModifiedDuration)
-    dollar_convexity_2 = bond_fr.calc(RiskMeasure.DollarConvexity)
-
-    print('price', price_2)
-    print('clean_price', clean_price_2)
-    print('ytm', ytm_2)
-    print('dv01:', dv01_2)
-    print('modified_duration:', modified_duration_2)
-    print('dollar_convexity:', dollar_convexity_2)
-    print("---------------------------------------------")
-
-bond_frn = BondFloatingRate(quoted_margin=0.01,
-                            issue_date=TuringDate(2015, 11, 13),
-                            due_date=TuringDate(2025, 11, 14),
-                            freq_type='半年付息',
-                            accrual_type='ACT/ACT',
-                            par=100,
-                            next_coupon=0.035,
-                            current_ibor=0.037,
-                            future_ibor=0.038,
-                            dm=0.01)
-
-print("Floating Rate Bond:")
-print('price', bond_frn.calc(RiskMeasure.FullPrice))
-print('clean_price', bond_frn.calc(RiskMeasure.CleanPrice))
-print('dv01:', bond_frn.calc(RiskMeasure.Dv01))
-print('modified_duration:', bond_frn.calc(RiskMeasure.ModifiedDuration))
-print('dollar_convexity:', bond_frn.calc(RiskMeasure.DollarConvexity))
-print("---------------------------------------------")
-
-bond_ar = BondAdvRedemption(asset_id="BONDCN00000007",
-                            coupon=0.0675,
-                            curve_code=curve_chinabond,
-                            issue_date=TuringDate(2014, 1, 24),
-                            due_date=TuringDate(2024, 1, 24),
-                            freq_type=TuringFrequencyTypes.ANNUAL,
-                            accrual_type=TuringDayCountTypes.ACT_365L,
-                            par=100,
-                            rdp_terms=[3, 4, 5, 6, 7, 8, 9, 10],
-                            rdp_pct=[0.1, 0.1, 0.1, 0.1, 0.15, 0.15, 0.15, 0.15])
-
-price = bond_ar.calc(RiskMeasure.FullPrice)
-clean_price = bond_ar.calc(RiskMeasure.CleanPrice)
-ytm = bond_ar.calc(RiskMeasure.YTM)
-dv01 = bond_ar.calc(RiskMeasure.Dv01)
-modified_duration = bond_ar.calc(RiskMeasure.ModifiedDuration)
-dollar_convexity = bond_ar.calc(RiskMeasure.DollarConvexity)
-
-print("Bond with advanced redemption:")
-print('price', price)
-print('clean_price', clean_price)
-print('ytm', ytm)
-print('dv01:', dv01)
-print('modified_duration:', modified_duration)
-print('dollar_convexity:', dollar_convexity)
-print("---------------------------------------------")
-
-bond_pa = BondPutableAdjustable(asset_id="BONDCN00000007",
-                                coupon=0.0316,
-                                issue_date=TuringDate(2021, 8, 5),
-                                value_date=TuringDate(2021, 11, 26),
-                                due_date=TuringDate(2025, 8, 5),
-                                freq_type=TuringFrequencyTypes.ANNUAL,
-                                accrual_type=TuringDayCountTypes.ACT_365F,
-                                par=100,
-                                curve_code=curve_chinabond,
-                                # zero_dates=dates,
-                                # zero_rates=rates,
-                                # adjust_bound_up= -1,
-                                # adjust_bound_down= 0,
-                                put_date=TuringDate(2023, 8, 5))
-
-
-price = bond_pa.calc(RiskMeasure.FullPrice)
-clean_price = bond_pa.calc(RiskMeasure.CleanPrice)
-ytm = bond_pa.calc(RiskMeasure.YTM)
-dv01 = bond_pa.calc(RiskMeasure.Dv01)
-modified_duration = bond_pa.calc(RiskMeasure.ModifiedDuration)
-dollar_convexity = bond_pa.calc(RiskMeasure.DollarConvexity)
-
-print("Bond with putable and rates-adjustable terms:")
-print('price', price)
-print('clean_price', clean_price)
-print('ytm', ytm)
-print('dv01:', dv01)
-print('modified_duration:', modified_duration)
-print('dollar_convexity:', dollar_convexity)
-print("---------------------------------------------")
->>>>>>> 5e35a13e
+# print("---------------------------------------------")